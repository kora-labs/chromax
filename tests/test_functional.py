import jax
import numpy as np
import pytest

from chromax import functional
from chromax.index_functions import conventional_index
from chromax.trait_model import TraitModel


@pytest.mark.parametrize("idx", [0, 1])
def test_cross(idx):
    n_markers, ploidy = 1000, 4
    n_crosses = 50
    parents_shape = (n_crosses, 2, n_markers, ploidy)
    parents = np.random.choice([False, True], size=parents_shape)
    rec_vec = np.zeros(n_markers)
    rec_vec[0] = idx
    random_key = jax.random.key(42)
    new_pop = functional.cross(parents, rec_vec, random_key)

    for i in range(ploidy):
        assert np.all(new_pop[..., i] == parents[:, i % 2, :, i - i % 2 + idx])


def test_double_haploid():
    n_chr, chr_len, ploidy = 10, 100, 2
    n_offspring = 10
    pop_shape = (50, n_chr * chr_len, ploidy)
    f1 = np.random.choice([False, True], size=pop_shape)
    rec_vec = np.full((n_chr * chr_len,), 1.5 / chr_len)
    random_key = jax.random.key(42)
    dh = functional.double_haploid(f1, n_offspring, rec_vec, random_key)
    assert dh.shape == (len(f1), n_offspring, n_chr * chr_len, ploidy)

    for i in range(ploidy // 2):
        assert np.all(dh[..., i * 2] == dh[..., i * 2 + 1])


def test_haploid():
    n_chr, chr_len, ploidy = 10, 100, 2
    n_markers, ploidy = n_chr * chr_len, 2
    pop_shape = (50, n_markers, ploidy)
    f1 = np.random.choice([False, True], size=pop_shape)
    rec_vec = np.full((n_chr * chr_len,), 1.5 / chr_len)
    random_key = jax.random.key(42)
    mutation_mask = np.ones(n_markers, dtype=np.bool_)
    haploids = functional.meiosis(
        f1,
        rec_vec,
        random_key,
        0.5,
        mutation_mask,
    )
    assert haploids.shape[-1] == ploidy / 2

<<<<<<< HEAD
=======

>>>>>>> 0a652095
def test_select():
    n_markers, ploidy = 1000, 4
    k = 10
    pop_shape = (50, n_markers, ploidy)
    f1 = np.random.choice([False, True], size=pop_shape)
    marker_effects = np.random.randn(n_markers)
    gebv_model = TraitModel(marker_effects[:, None])
    f_index = conventional_index(gebv_model)
    f2, best_indices = functional.select(f1, k=k, f_index=f_index)
    assert f2.shape == (k, *f1.shape[1:])
    assert best_indices.shape == (k,)

    f1_gebv = gebv_model(f1)
    f2_gebv = gebv_model(f2)
    assert np.max(f2_gebv) == np.max(f1_gebv)
    assert np.mean(f2_gebv) > np.mean(f1_gebv)
    assert np.min(f2_gebv) > np.min(f1_gebv)


def test_select_with_weights():
    n_markers, ploidy = 1000, 4
    k = 10
    n_traits = 7
    pop_shape = (50, n_markers, ploidy)
    f1 = np.random.choice([False, True], size=pop_shape)
    marker_effects = np.random.randn(n_markers, n_traits)
    gebv_model = TraitModel(marker_effects)
    f_index = conventional_index(gebv_model)
    weighting = np.random.randint(0, 10, size=n_traits)
    weighting = weighting / np.sum(weighting)
    f2, best_indices = functional.select(f1, k=k, f_index=f_index, weighting=weighting)


def test_cross_mutation():
    n_markers, ploidy = 1000, 4
    zeros_pop = np.zeros((50, 2, n_markers, ploidy))
    ones_pop = np.ones((50, 2, n_markers, ploidy))
    rec_vec = np.full((n_markers,), 1.5e-2)
    mutation_mask = np.ones(n_markers, dtype=np.bool_)
    cross = functional.cross

    random_key = jax.random.key(42)
    assert np.all(cross(zeros_pop, rec_vec, random_key) == 0)
    assert np.all(cross(zeros_pop, rec_vec, random_key, 1) == 1)
    mutated_pop = cross(zeros_pop, rec_vec, random_key, 0.5)
    assert np.count_nonzero(mutated_pop) > 0
    assert np.count_nonzero(1 - mutated_pop) > 0

    assert np.all(cross(ones_pop, rec_vec, random_key) == 1)
    assert np.all(cross(ones_pop, rec_vec, random_key, 1) == 0)
    mutated_pop = cross(ones_pop, rec_vec, random_key, 0.5)
    assert np.count_nonzero(mutated_pop) > 0
    assert np.count_nonzero(1 - mutated_pop) > 0

    mutation_mask = np.ones(n_markers, dtype=np.bool_)
    mutated_pop_mask = cross(zeros_pop, rec_vec, random_key, 0.5, mutation_mask)
    assert np.count_nonzero(mutated_pop_mask) > 0
    assert np.count_nonzero(1 - mutated_pop_mask) > 0

    mutation_mask = np.zeros(n_markers, dtype=np.bool_)
    mutated_pop_mask = cross(zeros_pop, rec_vec, random_key, 0.5, mutation_mask)
    assert np.count_nonzero(mutated_pop_mask) == 0


def test_dh_mutation():
    n_markers, ploidy = 1000, 4
    zeros_pop = np.zeros((50, n_markers, ploidy))
    ones_pop = np.ones((50, n_markers, ploidy))
    rec_vec = np.full((n_markers,), 1.5e-2)
    dh = functional.double_haploid

    random_key = jax.random.key(42)
    assert np.all(dh(zeros_pop, 10, rec_vec, random_key) == 0)
    assert np.all(dh(zeros_pop, 10, rec_vec, random_key, 1) == 1)
    mutated_pop = dh(zeros_pop, 10, rec_vec, random_key, 0.5)
    assert np.count_nonzero(mutated_pop) > 0
    assert np.count_nonzero(1 - mutated_pop) > 0

    assert np.all(dh(ones_pop, 10, rec_vec, random_key) == 1)
    assert np.all(dh(ones_pop, 10, rec_vec, random_key, 1) == 0)
    mutated_pop = dh(ones_pop, 10, rec_vec, random_key, 0.5)
    assert np.count_nonzero(mutated_pop) > 0
    assert np.count_nonzero(1 - mutated_pop) > 0<|MERGE_RESOLUTION|>--- conflicted
+++ resolved
@@ -53,10 +53,7 @@
     )
     assert haploids.shape[-1] == ploidy / 2
 
-<<<<<<< HEAD
-=======
 
->>>>>>> 0a652095
 def test_select():
     n_markers, ploidy = 1000, 4
     k = 10
